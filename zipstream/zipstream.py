--- conflicted
+++ resolved
@@ -1,82 +1,3 @@
-<<<<<<< HEAD
-#!/usr/bin/env python
-#coding: utf-8
-from __future__ import unicode_literals, absolute_import
-from collections import namedtuple
-#import zipfile
-import os, zlib
-import struct, time
-
-
-__all__ = ("ZipStream",)
-
-# zip constants
-ZIP32_VERSION = 20
-ZIP64_VERSION = 45
-ZIP32_LIMIT = (1 << 31) - 1
-UTF8_FLAG = 0x800   # utf-8 filename encoding flag
-
-# file header
-LF_STRUCT = struct.Struct(b"<4sHHHHHLLLHH")
-LF_TUPLE = namedtuple("fileheader",
-    ("signature", "version", "flags",
-     "compression", "mod_time", "mod_date",
-     "crc", "comp_size", "uncomp_size",
-     "fname_len", "extra_len"))
-LF_MAGIC = b'\x50\x4b\x03\x04'
-
-# extra fields
-EXTRA_STRUCT = struct.Struct(b"<HH")
-EXTRA_TUPLE = namedtuple("extra", ("signature", "size"))
-EXTRA_64_STRUCT = struct.Struct(b"<HH")
-EXTRA_64_TUPLE = namedtuple("extra64local", ("uncomp_size", "comp_size") )
-CD_EXTRA_64_STRUCT = struct.Struct(b"<HHH")
-CD_EXTRA_64_TUPLE = namedtuple("extra64cdir", ("uncomp_size", "comp_size", "offset") )
-
-# file descriptor
-DD_STRUCT = struct.Struct(b"<LLL")
-DD_STRUCT64 = struct.Struct(b"<LQQ")
-DD_TUPLE = namedtuple("filecrc",
-    ("crc", "comp_size", "uncomp_size") )
-DD_MAGIC = b'\x08\x07\x4b\x50'
-
-
-# central directory file header
-CDLF_STRUCT = struct.Struct(b"<4sBBHHHHHLLLHHHHHLL")
-CDLF_TUPLE = namedtuple("cdfileheader",
-    ("signature", "system", "version", "version_ndd","flags",
-     "compression", "mod_time", "mod_date", "crc",
-     "comp_size", "uncomp_size", "fname_len", "extra_len",
-     "fcomm_len", "disk_start", "attrs_int", "attrs_ext", "offset"))
-CDFH_MAGIC = b'\x50\x4b\x01\x02'
-
-# end of central directory record
-CD_END_STRUCT = struct.Struct(b"<4sHHHHLLH")
-CD_END_TUPLE = namedtuple("cdend",
-    ("signature", "disk_num", "disk_cdstart", "disk_entries",
-     "total_entries", "cd_size", "cd_offset", "comment_len"))
-CD_END_MAGIC = b'\x50\x4b\x05\x06'
-
-# zip64 end of central directory record
-CD_END_STRUCT64 = struct.Struct(b"<4sQHHIIQQQQ")
-CD_END_TUPLE64 = namedtuple("cdend64",
-    ("signature", "zip64_eocd_size", "version", "version_ndd",
-        "disk_num", "disk_cdstart", "disk_entries", "total_entries",
-        "cd_size", "cd_offset"))
-CD_END_MAGIC64 = b'\x06\x06\x4b\x50'
-
-# zip64 end of central directory locator
-CD_LOC64_STRUCT = struct.Struct(b"<4sLQL")
-CD_LOC64_TUPLE =  namedtuple("cdfileheader64",
-    ("signature", "disk_cdstart", "offset", "disk_count"))
-CD_LOC64_MAGIC = b'\x07\x06\x4b\x50'
-
-
-
-class ZipStream(object):
-
-    def __init__(self, zip64=False, chunksize=1024):
-=======
 #
 # ZIP File streaming
 # based on official ZIP File Format Specification version 6.3.4
@@ -85,8 +6,8 @@
 import os
 import time
 import zlib
+
 from . import consts
-
 
 __all__ = ("ZipStream", )
 
@@ -130,11 +51,24 @@
     def state(self):
         return self.crc, self.o_size, self.c_size
 
+# zip64 end of central directory record
+# CD_END_STRUCT64 = struct.Struct(b"<4sQHHIIQQQQ")
+# CD_END_TUPLE64 = namedtuple("cdend64",
+#     ("signature", "zip64_eocd_size", "version", "version_ndd",
+#         "disk_num", "disk_cdstart", "disk_entries", "total_entries",
+#         "cd_size", "cd_offset"))
+# CD_END_MAGIC64 = b'\x06\x06\x4b\x50'
+
+# # zip64 end of central directory locator
+# CD_LOC64_STRUCT = struct.Struct(b"<4sLQL")
+# CD_LOC64_TUPLE =  namedtuple("cdfileheader64",
+#     ("signature", "disk_cdstart", "offset", "disk_count"))
+# CD_LOC64_MAGIC = b'\x07\x06\x4b\x50'
+
 
 class ZipBase:
 
-    def __init__(self, files=[], chunksize=1024):
->>>>>>> e09a6ce2
+    def __init__(self, files=[], chunksize=1024, zip64=False):
         """
         files - list of files, or generator returning files
                 each file entry should be represented as dict with
@@ -146,22 +80,20 @@
                          entry, will be treated as generator returnig
                          chunks of data that will be streamed in archive.
                          If used, then 'name' entry is required.
+                compression - (optional) compression method used for file
+                                can be None or 'deflate'
         chunksize - default size of data block streamed from files
+        zip64 - turn on zip64 mode for archive
         """
         self._source_of_files = files
         self.__files = []
-<<<<<<< HEAD
         self.__zip64headers = False
-        self.__version = ZIP32_VERSION
+        self.__version = consts.ZIP32_VERSION
         if zip64==True:
             self.zip64 = None
             self.zip64_required()
         else:
             self.zip64 = zip64
-=======
-        self.__version = consts.ZIP32_VERSION
-        self.zip64 = False
->>>>>>> e09a6ce2
         self.chunksize = chunksize
         # this flag tuns on signature for data descriptor record.
         # see section 4.3.9.3 of ZIP File Format Specification
@@ -176,10 +108,10 @@
         if self.zip64:
             return
         if self.zip64==False:
-            raise Exception("Zip 64 mode is required to stream files larger than %i bytes" % ZIP32_LIMIT)
+            raise Exception("Zip 64 mode is required to stream files larger than %i bytes" % consts.ZIP32_LIMIT)
         self.zip64 = True
         self.__zip64headers = True
-        self.__version = ZIP64_VERSION
+        self.__version = consts.ZIP64_VERSION
 
     def _create_file_struct(self, data):
         """
@@ -243,7 +175,6 @@
         head = consts.EXTRA_STRUCT.pack(*head)
         return head + data
 
-<<<<<<< HEAD
     def make_zip64_cdir_extra(self, fsize, compsize, offset):
         """
         make zip64 extra field
@@ -251,9 +182,9 @@
         fields = {"comp_size" : compsize,
                   "uncomp_size" : fsize,
                   "offset" : offset }
-        data = CD_EXTRA_64_TUPLE( **fields )
-        data = CD_EXTRA_64_STRUCT.pack( *data )
-        return self.make_extra_field(0x0001, data)
+        data = consts.CD_EXTRA_64_TUPLE( **fields )
+        data = consts.CD_EXTRA_64_STRUCT.pack( *data )
+        return self._make_extra_field(0x0001, data)
 
     def make_zip64_local_extra(self, fsize, compsize):
         """
@@ -261,41 +192,11 @@
         """
         fields = {"comp_size" : compsize,
                   "uncomp_size" : fsize }
-        data = EXTRA_64_TUPLE( **fields )
-        data = EXTRA_64_STRUCT.pack( *data )
-        return self.make_extra_field(0x0001, data)
-
-    def make_local_file_header(self, idx):
-        """
-        Create file header
-        """
-        fileinfo = self.__files[idx]
-        fields = { "signature" : LF_MAGIC,
-                   "version" : self.__version,
-                   "flags" : fileinfo['flags'],
-                   "compression" : 0,
-                   "mod_time" : fileinfo['mod_time'],
-                   "mod_date" : fileinfo['mod_date'],
-                   "crc" : 0,
-                   "uncomp_size" : 0,
-                   "comp_size" : 0,
-                   "fname_len" : len(fileinfo['fname']),
-                   "extra_len":0,
-                   }
-        if self.__zip64headers:
-            # in zip64 file size headers are set to 0xffffffff
-            fields['uncomp_size'] = 0xffffffff
-            fields['comp_size'] = 0xffffffff
-            # additional extra field is added
-            z64extra = self.make_zip64_local_extra(0,0)
-            fields['extra_len'] = len(z64extra)
-        head = LF_TUPLE( **fields )
-        head = LF_STRUCT.pack( *head )
-        head += fileinfo['fname']
-        if self.__zip64headers:
-            head += z64extra
-        self.__files[idx]['header'] = head
-=======
+        data = consts.EXTRA_64_TUPLE( **fields )
+        data = consts.EXTRA_64_STRUCT.pack( *data )
+        return self._make_extra_field(0x0001, data)
+
+    
     def _make_local_file_header(self, file_struct):
         """
         Create file header
@@ -311,10 +212,19 @@
                   "comp_size": 0,
                   "fname_len": len(file_struct['fname']),
                   "extra_len": 0}
+        if self.__zip64headers:
+            # in zip64 file size headers are set to 0xffffffff
+            fields['uncomp_size'] = 0xffffffff
+            fields['comp_size'] = 0xffffffff
+            # additional extra field is added
+            z64extra = self.make_zip64_local_extra(0,0)
+            fields['extra_len'] = len(z64extra)
         head = consts.LF_TUPLE(**fields)
         head = consts.LF_STRUCT.pack(*head)
         head += file_struct['fname']
->>>>>>> e09a6ce2
+        if self.__zip64headers:
+            head += z64extra
+        # self.__files[idx]['header'] = head
         return head
 
     def _make_data_descriptor(self, file_struct, crc, org_size, compr_size):
@@ -322,17 +232,6 @@
         Create file descriptor.
         This function also updates size and crc fields of file_struct
         """
-<<<<<<< HEAD
-        fileinfo = self.__files[idx]
-        fields = { "uncomp_size" : fileinfo['size'],
-                   "comp_size" : fileinfo['size'],
-                   "crc": fileinfo['crc'] }
-        descriptor = DD_TUPLE( **fields )
-        if self.__zip64headers:
-            descriptor = DD_STRUCT64.pack( *descriptor )
-        else:
-            descriptor = DD_STRUCT.pack( *descriptor )
-=======
         # hack for making CRC unsigned long
         file_struct['crc'] = crc & 0xffffffff
         file_struct['size'] = org_size
@@ -342,7 +241,6 @@
                   "crc": file_struct['crc']}
         descriptor = consts.DD_TUPLE(**fields)
         descriptor = consts.DD_STRUCT.pack(*descriptor)
->>>>>>> e09a6ce2
         if self.__use_ddmagic:
             descriptor = consts.DD_MAGIC + descriptor
         return descriptor
@@ -351,45 +249,6 @@
         """
         Create central directory file header
         """
-<<<<<<< HEAD
-        fileinfo = self.__files[idx]
-        fields = {"signature" : CDFH_MAGIC,
-                  "system" : 0x03, # 0x03 - unix
-                  "version" : self.__version,
-                  "version_ndd" : self.__version,
-                  "flags" : fileinfo['flags'],
-                  "compression" : 0, # no compression
-                  "mod_time" : fileinfo['mod_time'],
-                  "mod_date" : fileinfo['mod_date'],
-                  "uncomp_size" : fileinfo['size'],
-                  "comp_size" : fileinfo['size'],
-                  "offset" :  fileinfo['offset'], # < file header offset
-                  "crc" : fileinfo['crc'],
-                  "fname_len" : len(fileinfo['fname']),
-                  "extra_len" : 0,
-                  "fcomm_len" : 0, # comment length
-                  "disk_start" : 0,
-                  "attrs_int" :  0,
-                  "attrs_ext" : 0,
-        }
-        if self.__zip64headers:
-            # in zip64 file size headers and offset are set to 0xffffffff
-            fields['uncomp_size'] = 0xffffffff
-            fields['comp_size'] = 0xffffffff
-            fields['offset'] = 0xffffffff
-            # additional extra field is added
-            z64extra = self.make_zip64_cdir_extra(
-                fileinfo['size'],
-                fileinfo['size'],
-                fileinfo['offset'])
-            fields['extra_len'] = len(z64extra)
-        cdfh = CDLF_TUPLE( **fields )
-        cdfh = CDLF_STRUCT.pack( *cdfh )
-        cdfh += fileinfo['fname']
-        # extra headers
-        if self.__zip64headers:
-            cdfh += z64extra
-=======
         fields = {"signature": consts.CDFH_MAGIC,
                   "system": 0x03,  # 0x03 - unix
                   "version": self.__version,
@@ -408,38 +267,50 @@
                   "disk_start": 0,
                   "attrs_int": 0,
                   "attrs_ext": 0}
+        if self.__zip64headers:
+            # in zip64 file size headers and offset are set to 0xffffffff
+            fields['uncomp_size'] = 0xffffffff
+            fields['comp_size'] = 0xffffffff
+            fields['offset'] = 0xffffffff
+            # additional extra field is added
+            z64extra = self.make_zip64_cdir_extra(
+                file_struct['size'],
+                file_struct['size'],
+                file_struct['offset'])
+            fields['extra_len'] = len(z64extra)
         cdfh = consts.CDLF_TUPLE(**fields)
         cdfh = consts.CDLF_STRUCT.pack(*cdfh)
         cdfh += file_struct['fname']
->>>>>>> e09a6ce2
+        # extra headers
+        if self.__zip64headers:
+            cdfh += z64extra
         return cdfh
 
     def _make_cdend(self):
         """
         make end of central directory record
         """
-<<<<<<< HEAD
-        fields = {"signature" : CD_END_MAGIC,
-                  "disk_num" : 0,
-                  "disk_cdstart" : 0,
-                  "disk_entries" : len(self.__files),
-                  "total_entries" : len(self.__files),
-                  "cd_size" : self.__cdir_size,
-                  "cd_offset" : self.__offset,
-                  "comment_len" : 0,
-                 }
+        fields = {"signature": consts.CD_END_MAGIC,
+                  "disk_num": 0,
+                  "disk_cdstart": 0,
+                  "disk_entries": len(self.__files),
+                  "total_entries": len(self.__files),
+                  "cd_size": self.__cdir_size,
+                  "cd_offset": self._offset_get(),
+                  "comment_len": 0}
+        
         if self.__zip64headers:
             fields['cd_size'] = 0xffff
             fields['cd_offset'] = 0xffff
-        cdend = CD_END_TUPLE( **fields )
-        cdend = CD_END_STRUCT.pack( *cdend )
+        cdend = consts.CD_END_TUPLE(**fields)
+        cdend = consts.CD_END_STRUCT.pack(*cdend)
         return cdend
 
     def make_cdend64(self):
         """
         make zip64 end of central directory record
         """
-        fields = {"signature" : CD_END_MAGIC64,
+        fields = {"signature" : consts.CD_END_MAGIC64,
                   "zip64_eocd_size" : CD_END_STRUCT64.size - 12, # self size
                   "version" : self.__version,
                   "version_ndd" : self.__version,
@@ -450,8 +321,8 @@
                   "cd_size" : self.__cdir_size,
                   "cd_offset" : self.__offset,
                  }
-        cdend = CD_END_TUPLE64( **fields )
-        cdend = CD_END_STRUCT64.pack( *cdend )
+        cdend = consts.CD_END_TUPLE64( **fields )
+        cdend = consts.CD_END_STRUCT64.pack( *cdend )
         return cdend
 
     def make_eocd64_locator(self, offset):
@@ -463,67 +334,8 @@
                   "offset" : offset,
                   "disk_count" : 0,
                  }
-        cdend = CD_LOC64_TUPLE( **fields )
-        cdend = CD_LOC64_STRUCT.pack( *cdend )
-        return cdend
-
-
-    # stream single zip file with header and descriptor
-    def stream_single_file(self, idx):
-        # file header
-        yield self.make_local_file_header(idx)
-        # file content
-        crc = None
-        with file( self.__files[idx]['src'], "rb" ) as fh:
-            while True:
-                part = fh.read( self.chunksize )
-                if not part: break
-                yield part
-                if crc:
-                    crc = zlib.crc32(part, crc)
-                else:
-                    crc = zlib.crc32(part)
-        if not crc:
-            crc = 0
-        self.__files[idx]['crc'] = crc & 0xffffffff # hack for making CRC unsigned long
-        # file descriptor
-        yield self.make_data_descriptor(idx)
-
-    # stream archive
-    def stream(self):
-        # stream files
-        idx = 0
-        while idx<len(self.__files):
-            # file offset in zip
-            self.__files[idx]['offset'] = self.__offset
-            # file data
-            for chunk in self.stream_single_file(idx):
-                self.__offset += len(chunk)
-                yield chunk
-            idx += 1
-        # stream central directory entries
-        idx = 0
-        while idx<len(self.__files):
-            for chunk in self.make_cdir_file_header(idx):
-                self.__cdir_size += len(chunk)
-                yield(chunk)
-            idx += 1
-        # stream zip64 records
-        if self.__zip64headers:
-            eocd64position = self.__offset + self.__cdir_size
-            yield( self.make_cdend64() )
-            yield( self.make_eocd64_locator(eocd64position) )
-=======
-        fields = {"signature": consts.CD_END_MAGIC,
-                  "disk_num": 0,
-                  "disk_cdstart": 0,
-                  "disk_entries": len(self.__files),
-                  "total_entries": len(self.__files),
-                  "cd_size": self.__cdir_size,
-                  "cd_offset": self._offset_get(),
-                  "comment_len": 0}
-        cdend = consts.CD_END_TUPLE(**fields)
-        cdend = consts.CD_END_STRUCT.pack(*cdend)
+        cdend = consts.CD_LOC64_TUPLE( **fields )
+        cdend = consts.CD_LOC64_STRUCT.pack( *cdend )
         return cdend
 
     def _make_end_structures(self):
@@ -535,7 +347,6 @@
             chunk = self._make_cdir_file_header(file_struct)
             self.__cdir_size += len(chunk)
             yield chunk
->>>>>>> e09a6ce2
         # stream end of central directory
         yield self._make_cdend()
 
@@ -558,16 +369,6 @@
 
 class ZipStream(ZipBase):
 
-<<<<<<< HEAD
-if __name__ == '__main__':
-    zs = ZipStream(zip64=True, chunksize=48)
-    zs.add_file("temp_file_1.txt")
-    zs.add_file("temp_file_2.jpg")
-    #zs.add_file("temp_file_3.txt")
-    with file("zipout.zip","wb") as fo:
-        for f in zs.stream():
-            fo.write(f)
-=======
     def data_generator(self, src, src_type):
         if src_type == 's':
             for chunk in src:
@@ -614,5 +415,9 @@
         # stream zip structures
         for chunk in self._make_end_structures():
             yield chunk
-        self._cleanup()
->>>>>>> e09a6ce2
+        # stream zip64 records
+        if self.__zip64headers:
+            eocd64position = self.__offset + self.__cdir_size
+            yield( self.make_cdend64() )
+            yield( self.make_eocd64_locator(eocd64position) )
+        self._cleanup()